#include "../util/ROSUtil.h"
#include <cnoid/Config>
#include <cnoid/App>
#include <cnoid/ExecutablePath>
#include <cnoid/FileUtil>
<<<<<<< HEAD
#include <fmt/format.h>
#include <regex>
=======
>>>>>>> 139df31a
#include <cstdlib>

using namespace std;
using namespace cnoid;
namespace filesystem = stdx::filesystem;

int main(int argc, char **argv)
{
    regex remapPattern("^.+:=.+$");
    vector<char*> args{ argv[0] };
    auto& rosargs = cnoid::rosInitArguments();
    rosargs.push_back(argv[0]);
    for(int i=1; i < argc; ++i){
        if(regex_match(argv[i], remapPattern)){
            rosargs.push_back(argv[i]);
        } else {
            args.push_back(argv[i]);
        }
    }

    argc = args.size();
    argv = &args.front();
    cnoid::App app(argc, argv);

    auto rosPluginPath = (filesystem::path(executablePath()).parent_path() / CNOID_VERSION_SUBDIR).string();
    auto pluginPathVariable = getenv("CNOID_PLUGIN_PATH");
    string pluginPathList;
    if(!pluginPathVariable){
        pluginPathList = rosPluginPath;
    } else {
        pluginPathList = string(pluginPathVariable) + PATH_DELIMITER + rosPluginPath;
    }

    app.initialize("Choreonoid", "Choreonoid", pluginPathList.c_str());
    app.exec();

    return 0;
}<|MERGE_RESOLUTION|>--- conflicted
+++ resolved
@@ -3,11 +3,7 @@
 #include <cnoid/App>
 #include <cnoid/ExecutablePath>
 #include <cnoid/FileUtil>
-<<<<<<< HEAD
-#include <fmt/format.h>
 #include <regex>
-=======
->>>>>>> 139df31a
 #include <cstdlib>
 
 using namespace std;
